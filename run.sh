#!/usr/bin/with-contenv bashio
set +e
while :
do
CONFIG_PATH=/data/options.json

sunsynk_user=""
sunsynk_pass=""
sunsynk_serial=""
HA_LongLiveToken=""
Home_Assistant_IP=""

sunsynk_user="$(bashio::config 'sunsynk_user')"
sunsynk_pass="$(bashio::config 'sunsynk_pass')"
sunsynk_serial="$(bashio::config 'sunsynk_serial')"
HA_LongLiveToken="$(bashio::config 'HA_LongLiveToken')"
Home_Assistant_IP="$(bashio::config 'Home_Assistant_IP')"
Home_Assistant_PORT="$(bashio::config 'Home_Assistant_PORT')"
Refresh_rate="$(bashio::config 'Refresh_rate')"
Enable_HTTPS="$(bashio::config 'Enable_HTTPS')"
Enable_Verbose_Log="$(bashio::config 'Enable_Verbose_Log')"
Settings_Helper_Entity="$(bashio::config 'Settings_Helper_Entity')"

VarCurrentDate=$(date +%Y-%m-%d)

if [ $Enable_HTTPS == "true" ]; then HTTP_Connect_Type="https"; else HTTP_Connect_Type="http"; fi;

ServerAPIBearerToken=""
SolarInputData=""
dt=$(date '+%d/%m/%Y %H:%M:%S')

echo ""
echo ------------------------------------------------------------------------------
echo -- SolarSynk - Log
echo ------------------------------------------------------------------------------
echo "Script execution date & time:" $dt
echo "Verbose logging is set to:" $Enable_Verbose_Log
echo "HTTP Connect type:" $HTTP_Connect_Type
#echo $sunsynk_user
#echo $sunsynk_pass
#echo $sunsynk_serial
#echo $HA_LongLiveToken

echo "Getting bearer token from solar service provider's API."
ServerAPIBearerToken=$(curl -s -k -X POST -H "Content-Type: application/json" https://api.sunsynk.net/oauth/token -d '{"areaCode": "sunsynk","client_id": "csp-web","grant_type": "password","password": "'"$sunsynk_pass"'","source": "sunsynk","username": "'"$sunsynk_user"'"}' | jq -r '.data.access_token')

echo "Bearer Token length:" ${#ServerAPIBearerToken}

#BOF Check if Token is valid
if [  -z "$ServerAPIBearerToken"  ]
then
	echo "****Token could not be retrieved due to the following possibilities****"
	echo "Incorrect setup, please check the configuration tab."
	echo "Either this HA instance cannot reach Sunsynk.net due to network problems or the Sunsynk server is down."
	echo "The Sunsynk server admins are rejecting due to too frequent connection requests."
	echo ""
	echo "This Script will not continue to run but will continue to loop. No values were updated."
	echo "Dumping Curl output for more information below."
	ServerAPIBearerToken=$(curl -v -s -X POST -H "Content-Type: application/json" https://api.sunsynk.net/oauth/token -d '{"areaCode": "sunsynk","client_id": "csp-web","grant_type": "password","password": "'"$sunsynk_pass"'","source": "sunsynk","username": "'"$sunsynk_user"'"}' | jq -r '.')
	echo $ServerAPIBearerToken
	
else


#echo "Sunsynk Server API Token:" $ServerAPIBearerToken
echo "Sunsynk Server API Token: Hidden for security reasons"
echo "Refresh rate set to:" $Refresh_rate "seconds."
echo "Note: Setting the refresh rate lower than the update rate of SunSynk is pointless and will just result in wasted disk space."


IFS=";"
for inverter_serial in $sunsynk_serial
do
# BOF Serial Number Loop

echo ""
echo "Fetching data for serial:" $inverter_serial
echo "Cleaning up old data."
rm -rf pvindata.json
rm -rf griddata.json
rm -rf loaddata.json
rm -rf batterydata.json
rm -rf outputdata.json
rm -rf dcactemp.json
rm -rf inverterinfo.json

curlError=0
echo "Please wait while curl is fetching input, grid, load, battery & output data..."
curl -s -f -S -k -X GET -H "Content-Type: application/json" -H "authorization: Bearer $ServerAPIBearerToken" https://api.sunsynk.net/api/v1/inverter/$inverter_serial/realtime/input -o "pvindata.json"
if [[ $? -ne 0 ]]; then
    echo "Error: Request failed for pvindata.json"
	curlError=1
fi

curl -s -f -S -k -X GET -H "Content-Type: application/json" -H "authorization: Bearer $ServerAPIBearerToken" https://api.sunsynk.net/api/v1/inverter/grid/$inverter_serial/realtime?sn=$inverter_serial -o "griddata.json"
if [[ $? -ne 0 ]]; then
    echo "Error: Request failed for griddata.json"
	curlError=1
fi

curl -s -f -S -k -X GET -H "Content-Type: application/json" -H "authorization: Bearer $ServerAPIBearerToken" https://api.sunsynk.net/api/v1/inverter/load/$inverter_serial/realtime?sn=$inverter_serial -o "loaddata.json"
if [[ $? -ne 0 ]]; then
    echo "Error: Request failed for loaddata.json"
	curlError=1
fi

curl -s -f -S -k -X GET -H "Content-Type: application/json" -H "authorization: Bearer $ServerAPIBearerToken" "https://api.sunsynk.net/api/v1/inverter/battery/$inverter_serial/realtime?sn=$inverter_serial&lan=en" -o "batterydata.json"
if [[ $? -ne 0 ]]; then
    echo "Error: Request failed for batterydata.json"
	curlError=1
fi

curl -s -f -S -k -X GET -H "Content-Type: application/json" -H "authorization: Bearer $ServerAPIBearerToken" https://api.sunsynk.net/api/v1/inverter/$inverter_serial/realtime/output -o "outputdata.json"
if [[ $? -ne 0 ]]; then
    echo "Error: Request failed for outputdata.json"
	curlError=1
fi

curl -s -f -S -k -X GET -H "Content-Type: application/json" -H "authorization: Bearer $ServerAPIBearerToken" "https://api.sunsynk.net/api/v1/inverter/$inverter_serial/output/day?lan=en&date=$VarCurrentDate&column=dc_temp,igbt_temp" -o "dcactemp.json"
if [[ $? -ne 0 ]]; then
    echo "Error: Request failed for dcactemp.json"
	curlError=1
fi

curl -s -f -S -k -X GET -H "Content-Type: application/json" -H "authorization: Bearer $ServerAPIBearerToken" https://api.sunsynk.net/api/v1/inverter/$inverter_serial  -o "inverterinfo.json"
if [[ $? -ne 0 ]]; then
    echo "Error: Request failed for inverterinfo.json"
	curlError=1
fi

curl -s -f -S -k -X GET -H "Content-Type: application/json" -H "authorization: Bearer $ServerAPIBearerToken" https://api.sunsynk.net/api/v1/common/setting/$inverter_serial/read  -o "settings.json"
if [[ $? -ne 0 ]]; then
    echo "Error: Request failed for settings.json"
	curlError=1
fi

<<<<<<< HEAD
if [$curlError -eq 0]
=======
if [[ "$curlError" -eq 0]]
>>>>>>> 675c7781
then

inverterinfo_brand=$(jq -r '.data.brand' inverterinfo.json)
inverterinfo_status=$(jq -r '.data.status' inverterinfo.json)
inverterinfo_runstatus=$(jq -r '.data.runStatus' inverterinfo.json)
inverterinfo_ratepower=$(jq -r '.data.ratePower' inverterinfo.json)
inverterinfo_plantid=$(jq -r '.data.plant.id' inverterinfo.json)
inverterinfo_plantname=$(jq -r '.data.plant.name' inverterinfo.json)
inverterinfo_serial=$(jq -r '.data.sn' inverterinfo.json)

echo ------------------------------------------------------------------------------
echo "Inverter Information"
echo "Brand:" $inverterinfo_brand
echo "Status:" $inverterinfo_runstatus
echo "Max Watts:" $inverterinfo_ratepower
echo "Plant ID:" $inverterinfo_plantid
echo "Plant Name:" $inverterinfo_plantname
echo "Inverter S/N:" $inverterinfo_serial
echo ------------------------------------------------------------------------------

#Unused
#curl -s -k -X GET -H "Content-Type: application/json" -H "authorization: Bearer $ServerAPIBearerToken" https://api.sunsynk.net/api/v1/inverter/$sunsynk_serial/flow -o "flowdata.json"
# Read Settings https://api.sunsynk.net/api/v1/common/setting/$sunsynk_serial/read
# Save Settings https://api.sunsynk.net/api/v1/common/setting/$sunsynk_serial/set


echo "Data fetched for serial $inverter_serial. Enable verbose logging to see more information."
#Total Battery
battery_capacity=$(jq -r '.data.capacity' batterydata.json); if [ $battery_capacity == "null" ]; then battery_capacity="0"; fi;
battery_chargevolt=$(jq -r '.data.chargeVolt' batterydata.json); if [ $battery_chargevolt == "null" ]; then battery_chargevolt="0"; fi;
battery_current=$(jq -r '.data.current' batterydata.json); if [ $battery_current == "null" ]; then battery_current="0"; fi;
battery_dischargevolt=$(jq -r '.data.dischargeVolt' batterydata.json); if [ $battery_dischargevolt == "null" ]; then battery_dischargevolt="0"; fi;
battery_power=$(jq -r '.data.power' batterydata.json); if [ $battery_power == "null" ]; then battery_power="0"; fi;
battery_soc=$(jq -r '.data.soc' batterydata.json); if [ $battery_soc == "null" ]; then battery_soc="0"; fi;
battery_temperature=$(jq -r '.data.temp' batterydata.json); if [ $battery_temperature == "null" ]; then battery_temperature="0"; fi;
battery_type=$(jq -r '.data.type' batterydata.json); if [ $battery_type == "null" ]; then battery_type="0"; fi;
battery_voltage=$(jq -r '.data.voltage' batterydata.json); if [ $battery_voltage == "null" ]; then battery_voltage="0"; fi;
#Battery 1
battery1_voltage=$(jq -r '.data.batteryVolt1' batterydata.json); if [ $battery1_voltage == "null" ]; then battery1_voltage="0"; fi;
battery1_current=$(jq -r '.data.batteryCurrent1' batterydata.json); if [ $battery1_current == "null" ]; then battery1_current="0"; fi;
battery1_power=$(jq -r '.data.batteryPower1' batterydata.json); if [ $battery1_power == "null" ]; then battery1_power="0"; fi;
battery1_soc=$(jq -r '.data.batterySoc1' batterydata.json); if [ $battery1_soc == "null" ]; then battery1_soc="0"; fi;
battery1_temperature=$(jq -r '.data.batteryTemp1' batterydata.json); if [ $battery1_temperature == "null" ]; then battery1_temperature="0"; fi;
battery1_status=$(jq -r '.data.status' batterydata.json); if [ $battery1_status == "null" ]; then battery1_status="0"; fi;
#Battery 2
battery2_voltage=$(jq -r '.data.batteryVolt2' batterydata.json); if [ $battery2_voltage == "null" ]; then battery2_voltage="0"; fi;
battery2_current=$(jq -r '.data.batteryCurrent2' batterydata.json); if [ $battery2_current == "null" ]; then battery2_current="0"; fi;
battery2_chargevolt=$(jq -r '.data.chargeVolt2' batterydata.json); if [ $battery2_chargevolt == "null" ]; then battery2_chargevolt="0"; fi;
battery_dischargevolt2=$(jq -r '.data.dischargeVolt2' batterydata.json); if [ $battery_dischargevolt2 == "null" ]; then battery_dischargevolt2="0"; fi;
battery2_power=$(jq -r '.data.batteryPower2' batterydata.json); if [ $battery2_power == "null" ]; then battery2_power="0"; fi;
battery2_soc=$(jq -r '.data.batterySoc2' batterydata.json); if [ $battery_capacity == "null" ]; then battery_capacity="0"; fi;
battery2_temperature=$(jq -r '.data.batteryTemp2' batterydata.json); if [ $battery2_temperature == "null" ]; then battery2_temperature="0"; fi;
battery2_status=$(jq -r '.data.batteryStatus2' batterydata.json); if [ $battery2_status == "null" ]; then battery2_status="0"; fi;


day_battery_charge=$(jq -r '.data.etodayChg' batterydata.json); if [ $day_battery_charge == "null" ]; then day_battery_charge="0"; fi;
day_battery_discharge=$(jq -r '.data.etodayDischg' batterydata.json); if [ $day_battery_discharge == "null" ]; then day_battery_discharge="0"; fi;
day_grid_export=$(jq -r '.data.etodayTo' griddata.json); if [ $day_grid_export == "null" ]; then day_grid_export="0"; fi;
day_grid_import=$(jq -r '.data.etodayFrom' griddata.json); if [ $day_grid_import == "null" ]; then day_grid_import="0"; fi;
day_load_energy=$(jq -r '.data.dailyUsed' loaddata.json); if [ $day_load_energy == "null" ]; then day_load_energy="0"; fi;
day_pv_energy=$(jq -r '.data.etoday' pvindata.json); if [ $day_pv_energy == "null" ]; then day_pv_energy="0"; fi;
grid_connected_status=$(jq -r '.data.status' griddata.json); if [ $grid_connected_status == "null" ]; then grid_connected_status="0"; fi;
grid_frequency=$(jq -r '.data.fac' griddata.json); if [ $grid_frequency == "null" ]; then grid_frequency="0"; fi;

grid_power=$(jq -r '.data.vip[0].power' griddata.json); if [ $grid_power == "null" ]; then grid_power="0"; fi;
grid_voltage=$(jq -r '.data.vip[0].volt' griddata.json); if [ $grid_voltage == "null" ]; then grid_voltage="0"; fi;
grid_current=$(jq -r '.data.vip[0].current' griddata.json); if [ $grid_current == "null" ]; then grid_current="0"; fi;

grid_power1=$(jq -r '.data.vip[1].power' griddata.json); if [ $grid_power1 == "null" ]; then grid_power1="0"; fi;
grid_voltage1=$(jq -r '.data.vip[1].volt' griddata.json); if [ $grid_voltage1 == "null" ]; then grid_voltage1="0"; fi;
grid_current1=$(jq -r '.data.vip[1].current' griddata.json); if [ $grid_current1 == "null" ]; then grid_current1="0"; fi;

grid_power2=$(jq -r '.data.vip[2].power' griddata.json); if [ $grid_power2 == "null" ]; then grid_power2="0"; fi;
grid_voltage2=$(jq -r '.data.vip[2].volt' griddata.json); if [ $grid_voltage2 == "null" ]; then grid_voltage2="0"; fi;
grid_current2=$(jq -r '.data.vip[2].current' griddata.json); if [ $grid_current2 == "null" ]; then grid_current2="0"; fi;

#Inverter
inverter_frequency=$(jq -r '.data.fac' outputdata.json); if [ $inverter_frequency == "null" ]; then inverter_frequency="0"; fi;

inverter_current=$(jq -r '.data.vip[0].current' outputdata.json); if [ $inverter_current == "null" ]; then inverter_current="0"; fi;
inverter_power=$(jq -r '.data.vip[0].power' outputdata.json); if [ $inverter_power == "null" ]; then inverter_power="0"; fi;
inverter_voltage=$(jq -r '.data.vip[0].volt' outputdata.json); if [ $inverter_voltage == "null" ]; then inverter_voltage="0"; fi;

inverter_current1=$(jq -r '.data.vip[1].current' outputdata.json); if [ $inverter_current1 == "null" ]; then inverter_current1="0"; fi;
inverter_power1=$(jq -r '.data.vip[1].power' outputdata.json); if [ $inverter_power1 == "null" ]; then inverter_power1="0"; fi;
inverter_voltage1=$(jq -r '.data.vip[1].volt' outputdata.json); if [ $inverter_voltage1 == "null" ]; then inverter_voltage1="0"; fi;

inverter_current2=$(jq -r '.data.vip[2].current' outputdata.json); if [ $inverter_current2 == "null" ]; then inverter_current2="0"; fi;
inverter_power2=$(jq -r '.data.vip[2].power' outputdata.json); if [ $inverter_power2 == "null" ]; then inverter_power2="0"; fi;
inverter_voltage2=$(jq -r '.data.vip[2].volt' outputdata.json); if [ $inverter_voltage2 == "null" ]; then inverter_voltage2="0"; fi;

#Load Data
load_current=$(jq -r '.data.vip[0].current' loaddata.json); if [ $load_current == "null" ]; then load_current="0"; fi;
load_frequency=$(jq -r '.data.loadFac' loaddata.json); if [ $load_frequency == "null" ]; then load_frequency="0"; fi;
load_power=$(jq -r '.data.vip[0].power' loaddata.json); if [ $load_power == "null" ]; then load_power="0"; fi;

load_upsPowerL1=$(jq -r '.data.upsPowerL1' loaddata.json); if [ $load_upsPowerL1 == "null" ]; then load_upsPowerL1="0"; fi;
load_upsPowerL2=$(jq -r '.data.upsPowerL2' loaddata.json); if [ $load_upsPowerL2 == "null" ]; then load_upsPowerL2="0"; fi;
load_upsPowerL3=$(jq -r '.data.upsPowerL3' loaddata.json); if [ $load_upsPowerL3 == "null" ]; then load_upsPowerL3="0"; fi;
load_upsPowerTotal=$(jq -r '.data.upsPowerTotal' loaddata.json); if [ $load_upsPowerTotal == "null" ]; then load_upsPowerTotal="0"; fi;

load_totalpower=$(jq -r '.data.totalPower' loaddata.json); if [ $load_totalpower == "null" ]; then load_totalpower="0"; fi;
load_voltage=$(jq -r '.data.vip[0].volt' loaddata.json); if [ $load_voltage == "null" ]; then load_voltage="0"; fi;

pv1_current=$(jq -r '.data.pvIV[0].ipv' pvindata.json); if [ $pv1_current == "null" ]; then pv1_current="0"; fi;
pv1_power=$(jq -r '.data.pvIV[0].ppv' pvindata.json); if [ $pv1_power == "null" ]; then pv1_power="0"; fi;
pv1_voltage=$(jq -r '.data.pvIV[0].vpv' pvindata.json); if [ $pv1_voltage == "null" ]; then pv1_voltage="0"; fi;
pv2_current=$(jq -r '.data.pvIV[1].ipv' pvindata.json); if [ $pv2_current == "null" ]; then pv2_current="0"; fi;
pv2_power=$(jq -r '.data.pvIV[1].ppv' pvindata.json); if [ $pv2_power == "null" ]; then pv2_power="0"; fi;
pv2_voltage=$(jq -r '.data.pvIV[1].vpv' pvindata.json); if [ $pv2_voltage == "null" ]; then pv2_voltage="0"; fi;

pv3_current=$(jq -r '.data.pvIV[0].ipv' pvindata.json); if [ $pv3_current == "null" ]; then pv3_current="0"; fi;
pv3_power=$(jq -r '.data.pvIV[0].ppv' pvindata.json); if [ $pv3_power == "null" ]; then pv3_power="0"; fi;
pv3_voltage=$(jq -r '.data.pvIV[0].vpv' pvindata.json); if [ $pv3_voltage == "null" ]; then pv3_voltage="0"; fi;
pv4_current=$(jq -r '.data.pvIV[1].ipv' pvindata.json); if [ $pv4_current == "null" ]; then pv4_current="0"; fi;
pv4_power=$(jq -r '.data.pvIV[1].ppv' pvindata.json); if [ $pv4_power == "null" ]; then pv4_power="0"; fi;
pv4_voltage=$(jq -r '.data.pvIV[1].vpv' pvindata.json); if [ $pv4_voltage == "null" ]; then pv4_voltage="0"; fi;

overall_state=$(jq -r '.data.runStatus' inverterinfo.json); if [ $overall_state == "null" ]; then overall_state="0"; fi;

#Settings Sensors
prog1_time=$(jq -r '.data.sellTime1' settings.json); 
prog2_time=$(jq -r '.data.sellTime2' settings.json); 
prog3_time=$(jq -r '.data.sellTime3' settings.json); 
prog4_time=$(jq -r '.data.sellTime4' settings.json); 
prog5_time=$(jq -r '.data.sellTime5' settings.json); 
prog6_time=$(jq -r '.data.sellTime6' settings.json); 

prog1_charge=$(jq -r '.data.time1on' settings.json); 
prog2_charge=$(jq -r '.data.time2on' settings.json);
prog3_charge=$(jq -r '.data.time3on' settings.json);
prog4_charge=$(jq -r '.data.time4on' settings.json);
prog5_charge=$(jq -r '.data.time5on' settings.json);
prog6_charge=$(jq -r '.data.time6on' settings.json);

prog1_capacity=$(jq -r '.data.cap1' settings.json); 
prog2_capacity=$(jq -r '.data.cap2' settings.json); 
prog3_capacity=$(jq -r '.data.cap3' settings.json); 
prog4_capacity=$(jq -r '.data.cap4' settings.json); 
prog5_capacity=$(jq -r '.data.cap5' settings.json); 
prog6_capacity=$(jq -r '.data.cap6' settings.json); 

battery_shutdown_cap=$(jq -r '.data.batteryShutdownCap' settings.json); 
use_timer=$(jq -r '.data.peakAndVallery' settings.json); 
priority_load=$(jq -r '.data.energyMode' settings.json); 

dc_temp=$(jq -r '.data.infos[0].records[-1].value' dcactemp.json)
ac_temp=$(jq -r '.data.infos[1].records[-1].value' dcactemp.json)



EntityLogOutput="-o tmpcurllog.json"
if [ $Enable_Verbose_Log == "true" ]
then
EntityLogOutput=""
echo "If ALL values are NULL then something went wrong."
# Dump of all values
echo "battery_capacity" $battery_capacity
echo "battery_chargevolt" $battery_chargevolt
echo "battery_current" $battery_current
echo "battery_dischargevolt" $battery_dischargevolt
echo "battery_power" $battery_power
echo "battery_soc" $battery_soc
echo "battery_temperature" $battery_temperature
echo "battery_type" $battery_type
echo "battery_voltage" $battery_voltage
echo "day_battery_charge" $day_battery_charge
echo "day_battery_discharge" $day_battery_discharge
#Battery 1
echo "battery1_voltage" $battery1_voltage
echo "battery1_current" $battery1_current
echo "battery1_power" $battery1_power
echo "battery1_soc" $battery1_soc
echo "battery1_temperature" $battery1_temperature
echo "battery1_status" $battery1_status
#Battery 2
echo "battery2_voltage" $battery2_voltage
echo "battery2_current" $battery2_current
echo "battery_dischargevolt2" $battery_dischargevolt2
echo "battery2_power" $battery2_power
echo "battery2_soc" $battery2_soc
echo "battery2_temperature" $battery2_temperature
echo "battery2_status" $battery2_status

echo "day_grid_export" $day_grid_export
echo "day_grid_import" $day_grid_import
echo "day_load_energy" $day_load_energy
echo "day_pv_energy" $day_pv_energy
echo "grid_connected_status" $grid_connected_status
echo "grid_frequency" $grid_frequency
echo "grid_power" $grid_power
echo "grid_voltage" $grid_voltage
echo "grid_current" $grid_current

echo "grid_power1" $grid_power1
echo "grid_voltage1" $grid_voltage1
echo "grid_current1" $grid_current1

echo "grid_power2" $grid_power2
echo "grid_voltage2" $grid_voltage2
echo "grid_current2" $grid_current2


echo "inverter_frequency" $inverter_frequency

echo "inverter_power" $inverter_power
echo "inverter_current" $inverter_current
echo "inverter_voltage" $inverter_voltage

echo "inverter_power1" $inverter_power1
echo "inverter_voltage1" $inverter_voltage1
echo "inverter_current1" $inverter_current1

echo "inverter_power2" $inverter_power2
echo "inverter_voltage2" $inverter_voltage2
echo "inverter_current2" $inverter_current2


#Load
echo "load_current" $load_current
echo "load_frequency" $load_frequency
echo "load_power" $load_power
echo "load_totalpower" $load_totalpower
echo "load_voltage" $load_voltage

echo "load_upsPowerL1" $load_upsPowerL1
echo "load_upsPowerL2" $load_upsPowerL2
echo "load_upsPowerL3" $load_upsPowerL3
echo "load_upsPowerTotal" $load_upsPowerTotal



echo "pv1_current" $pv1_current
echo "pv1_power" $pv1_power
echo "pv1_voltage" $pv1_voltage
echo "pv2_current" $pv2_current
echo "pv2_power" $pv2_power
echo "pv2_voltage" $pv2_voltage

echo "pv3_current" $pv3_current
echo "pv3_power" $pv3_power
echo "pv3_voltage" $pv3_voltage
echo "pv4_current" $pv4_current
echo "pv4_power" $pv4_power
echo "pv4_voltage" $pv4_voltage

echo "overall_state" $overall_state
#Settings Sensors
echo "prog1_time:" $prog1_time
echo "prog2_time:" $prog2_time
echo "prog3_time:" $prog3_time
echo "prog4_time:" $prog4_time
echo "prog5_time:" $prog5_time
echo "prog6_time:" $prog6_time

echo "prog1_charge:" $prog1_charge
echo "prog2_charge:" $prog2_charge
echo "prog3_charge:" $prog3_charge
echo "prog4_charge:" $prog4_charge
echo "prog5_charge:" $prog5_charge
echo "prog6_charge:" $prog6_charge

echo "prog1_capacity:" $prog1_capacity
echo "prog2_capacity:" $prog2_capacity
echo "prog3_capacity:" $prog3_capacity
echo "prog4_capacity:" $prog4_capacity
echo "prog5_capacity:" $prog5_capacity
echo "prog6_capacity:" $prog6_capacity

echo "battery_shutdown_cap:" $battery_shutdown_cap
echo "use_timer:" $use_timer
echo "priority_load:" $priority_load
#Temperature
echo "dc_temp:" $dc_temp
echo "ac_temp:" $ac_temp


echo ------------------------------------------------------------------------------
echo "Attempting to update the following sensor entities"
echo "Sending to" $HTTP_Connect_Type"://"$Home_Assistant_IP":"$Home_Assistant_PORT
echo ------------------------------------------------------------------------------
fi


#Battery Stuff
curl -s -k -X POST -H "Authorization: Bearer $HA_LongLiveToken" -H "Content-Type: application/json" -d '{"attributes": {"unit_of_measurement": "Ah", "friendly_name": "Battery Capacity"}, "state": "'"$battery_capacity"'"}' $HTTP_Connect_Type://$Home_Assistant_IP:$Home_Assistant_PORT/api/states/sensor.solarsynk_"$inverter_serial"_battery_capacity $EntityLogOutput
curl -s -k -X POST -H "Authorization: Bearer $HA_LongLiveToken" -H "Content-Type: application/json" -d '{"attributes": {"device_class": "voltage", "state_class":"measurement", "unit_of_measurement": "V", "friendly_name": "Battery Charge Voltage"}, "state": "'"$battery_chargevolt"'"}' $HTTP_Connect_Type://$Home_Assistant_IP:$Home_Assistant_PORT/api/states/sensor.solarsynk_"$inverter_serial"_battery_chargevolt $EntityLogOutput
curl -s -k -X POST -H "Authorization: Bearer $HA_LongLiveToken" -H "Content-Type: application/json" -d '{"attributes": {"device_class": "current", "state_class":"measurement", "unit_of_measurement": "A", "friendly_name": "Battery Current"}, "state": "'"$battery_current"'"}' $HTTP_Connect_Type://$Home_Assistant_IP:$Home_Assistant_PORT/api/states/sensor.solarsynk_"$inverter_serial"_battery_current $EntityLogOutput
curl -s -k -X POST -H "Authorization: Bearer $HA_LongLiveToken" -H "Content-Type: application/json" -d '{"attributes": {"device_class": "voltage", "state_class":"measurement", "unit_of_measurement": "V", "friendly_name": "Battery Discharge Voltage"}, "state": "'"$battery_dischargevolt"'"}' $HTTP_Connect_Type://$Home_Assistant_IP:$Home_Assistant_PORT/api/states/sensor.solarsynk_"$inverter_serial"_battery_dischargevolt $EntityLogOutput
curl -s -k -X POST -H "Authorization: Bearer $HA_LongLiveToken" -H "Content-Type: application/json" -d '{"attributes": {"device_class": "power", "state_class":"measurement", "unit_of_measurement": "W", "friendly_name": "Battery Power"}, "state": "'"$battery_power"'"}' $HTTP_Connect_Type://$Home_Assistant_IP:$Home_Assistant_PORT/api/states/sensor.solarsynk_"$inverter_serial"_battery_power $EntityLogOutput
curl -s -k -X POST -H "Authorization: Bearer $HA_LongLiveToken" -H "Content-Type: application/json" -d '{"attributes": {"device_class": "power_tor", "state_class":"measurement", "unit_of_measurement": "%", "friendly_name": "Battery SOC"}, "state": "'"$battery_soc"'"}' $HTTP_Connect_Type://$Home_Assistant_IP:$Home_Assistant_PORT/api/states/sensor.solarsynk_"$inverter_serial"_battery_soc $EntityLogOutput
curl -s -k -X POST -H "Authorization: Bearer $HA_LongLiveToken" -H "Content-Type: application/json" -d '{"attributes": {"device_class": "temperature", "state_class":"measurement", "unit_of_measurement": "°C", "friendly_name": "Battery Temp"}, "state": "'"$battery_temperature"'"}' $HTTP_Connect_Type://$Home_Assistant_IP:$Home_Assistant_PORT/api/states/sensor.solarsynk_"$inverter_serial"_battery_temperature $EntityLogOutput
curl -s -k -X POST -H "Authorization: Bearer $HA_LongLiveToken" -H "Content-Type: application/json" -d '{"attributes": {"unit_of_measurement": "", "friendly_name": "Battery Type"}, "state": "'"$battery_type"'"}' $HTTP_Connect_Type://$Home_Assistant_IP:$Home_Assistant_PORT/api/states/sensor.solarsynk_"$inverter_serial"_battery_type $EntityLogOutput
curl -s -k -X POST -H "Authorization: Bearer $HA_LongLiveToken" -H "Content-Type: application/json" -d '{"attributes": {"device_class": "voltage", "state_class":"measurement", "unit_of_measurement": "V", "friendly_name": "Battery Voltage"}, "state": "'"$battery_voltage"'"}' $HTTP_Connect_Type://$Home_Assistant_IP:$Home_Assistant_PORT/api/states/sensor.solarsynk_"$inverter_serial"_battery_voltage $EntityLogOutput
curl -s -k -X POST -H "Authorization: Bearer $HA_LongLiveToken" -H "Content-Type: application/json" -d '{"attributes": {"device_class": "energy", "state_class":"measurement", "unit_of_measurement": "kWh", "friendly_name": "Daily Battery Charge"}, "state": "'"$day_battery_charge"'"}' $HTTP_Connect_Type://$Home_Assistant_IP:$Home_Assistant_PORT/api/states/sensor.solarsynk_"$inverter_serial"_day_battery_charge $EntityLogOutput
curl -s -k -X POST -H "Authorization: Bearer $HA_LongLiveToken" -H "Content-Type: application/json" -d '{"attributes": {"device_class": "energy", "state_class":"measurement", "unit_of_measurement": "kWh", "friendly_name": "Daily Battery Discharge"}, "state": "'"$day_battery_discharge"'"}' $HTTP_Connect_Type://$Home_Assistant_IP:$Home_Assistant_PORT/api/states/sensor.solarsynk_"$inverter_serial"_day_battery_discharge $EntityLogOutput
#Battery 1
curl -s -k -X POST -H "Authorization: Bearer $HA_LongLiveToken" -H "Content-Type: application/json" -d '{"attributes": {"device_class": "voltage", "state_class":"measurement", "unit_of_measurement": "V", "friendly_name": "Battery 1 Charge Voltage"}, "state": "'"$battery_chargevolt"'"}' $HTTP_Connect_Type://$Home_Assistant_IP:$Home_Assistant_PORT/api/states/sensor.solarsynk_"$inverter_serial"_battery_chargevolt1 $EntityLogOutput
curl -s -k -X POST -H "Authorization: Bearer $HA_LongLiveToken" -H "Content-Type: application/json" -d '{"attributes": {"device_class": "current", "state_class":"measurement", "unit_of_measurement": "A", "friendly_name": "Battery 1 Current"}, "state": "'"$battery1_current"'"}' $HTTP_Connect_Type://$Home_Assistant_IP:$Home_Assistant_PORT/api/states/sensor.solarsynk_"$inverter_serial"_battery_current1 $EntityLogOutput
curl -s -k -X POST -H "Authorization: Bearer $HA_LongLiveToken" -H "Content-Type: application/json" -d '{"attributes": {"device_class": "power", "state_class":"measurement", "unit_of_measurement": "W", "friendly_name": "Battery 1 Power"}, "state": "'"$battery1_power"'"}' $HTTP_Connect_Type://$Home_Assistant_IP:$Home_Assistant_PORT/api/states/sensor.solarsynk_"$inverter_serial"_battery_power1 $EntityLogOutput
curl -s -k -X POST -H "Authorization: Bearer $HA_LongLiveToken" -H "Content-Type: application/json" -d '{"attributes": {"device_class": "power_tor", "state_class":"measurement", "unit_of_measurement": "%", "friendly_name": "Battery 1 SOC"}, "state": "'"$battery1_soc"'"}' $HTTP_Connect_Type://$Home_Assistant_IP:$Home_Assistant_PORT/api/states/sensor.solarsynk_"$inverter_serial"_battery_soc1 $EntityLogOutput
curl -s -k -X POST -H "Authorization: Bearer $HA_LongLiveToken" -H "Content-Type: application/json" -d '{"attributes": {"device_class": "temperature", "state_class":"measurement", "unit_of_measurement": "°C", "friendly_name": "Battery 1 Temp"}, "state": "'"$battery1_temperature"'"}' $HTTP_Connect_Type://$Home_Assistant_IP:$Home_Assistant_PORT/api/states/sensor.solarsynk_"$inverter_serial"_battery_temperature1 $EntityLogOutput
curl -s -k -X POST -H "Authorization: Bearer $HA_LongLiveToken" -H "Content-Type: application/json" -d '{"attributes": {"unit_of_measurement": "", "friendly_name": "Battery 1 Status"}, "state": "'"$battery1_status"'"}' $HTTP_Connect_Type://$Home_Assistant_IP:$Home_Assistant_PORT/api/states/sensor.solarsynk_"$inverter_serial"_battery1_status $EntityLogOutput
#Battery 2
curl -s -k -X POST -H "Authorization: Bearer $HA_LongLiveToken" -H "Content-Type: application/json" -d '{"attributes": {"device_class": "voltage", "state_class":"measurement", "unit_of_measurement": "V", "friendly_name": "Battery 2 Charge Voltage"}, "state": "'"$battery2_chargevolt"'"}' $HTTP_Connect_Type://$Home_Assistant_IP:$Home_Assistant_PORT/api/states/sensor.solarsynk_"$inverter_serial"_battery1_chargevolt2 $EntityLogOutput
curl -s -k -X POST -H "Authorization: Bearer $HA_LongLiveToken" -H "Content-Type: application/json" -d '{"attributes": {"device_class": "current", "state_class":"measurement", "unit_of_measurement": "A", "friendly_name": "Battery 2 Current"}, "state": "'"$battery2_current"'"}' $HTTP_Connect_Type://$Home_Assistant_IP:$Home_Assistant_PORT/api/states/sensor.solarsynk_"$inverter_serial"_battery_current2 $EntityLogOutput
curl -s -k -X POST -H "Authorization: Bearer $HA_LongLiveToken" -H "Content-Type: application/json" -d '{"attributes": {"device_class": "voltage", "state_class":"measurement", "unit_of_measurement": "V", "friendly_name": "Battery Discharge Voltage2"}, "state": "'"$battery_dischargevolt2"'"}' $HTTP_Connect_Type://$Home_Assistant_IP:$Home_Assistant_PORT/api/states/sensor.solarsynk_"$inverter_serial"_battery_dischargevolt2 $EntityLogOutput
curl -s -k -X POST -H "Authorization: Bearer $HA_LongLiveToken" -H "Content-Type: application/json" -d '{"attributes": {"device_class": "power", "state_class":"measurement", "unit_of_measurement": "W", "friendly_name": "Battery 2 Power"}, "state": "'"$battery2_power"'"}' $HTTP_Connect_Type://$Home_Assistant_IP:$Home_Assistant_PORT/api/states/sensor.solarsynk_"$inverter_serial"_battery_power2 $EntityLogOutput
curl -s -k -X POST -H "Authorization: Bearer $HA_LongLiveToken" -H "Content-Type: application/json" -d '{"attributes": {"device_class": "power_tor", "state_class":"measurement", "unit_of_measurement": "%", "friendly_name": "Battery 2 SOC"}, "state": "'"$battery2_soc"'"}' $HTTP_Connect_Type://$Home_Assistant_IP:$Home_Assistant_PORT/api/states/sensor.solarsynk_"$inverter_serial"_battery_soc2 $EntityLogOutput
curl -s -k -X POST -H "Authorization: Bearer $HA_LongLiveToken" -H "Content-Type: application/json" -d '{"attributes": {"device_class": "temperature", "state_class":"measurement", "unit_of_measurement": "°C", "friendly_name": "Battery 2 Temp"}, "state": "'"$battery2_temperature"'"}' $HTTP_Connect_Type://$Home_Assistant_IP:$Home_Assistant_PORT/api/states/sensor.solarsynk_"$inverter_serial"_battery_temperature2 $EntityLogOutput
curl -s -k -X POST -H "Authorization: Bearer $HA_LongLiveToken" -H "Content-Type: application/json" -d '{"attributes": {"unit_of_measurement": "", "friendly_name": "Battery 2 Status"}, "state": "'"$battery2_status"'"}' $HTTP_Connect_Type://$Home_Assistant_IP:$Home_Assistant_PORT/api/states/sensor.solarsynk_"$inverter_serial"_battery2_status $EntityLogOutput
#Daily Generation
curl -s -k -X POST -H "Authorization: Bearer $HA_LongLiveToken" -H "Content-Type: application/json" -d '{"attributes": {"device_class": "energy", "state_class":"measurement", "unit_of_measurement": "kWh", "friendly_name": "Daily Grid Export"}, "state": "'"$day_grid_export"'"}' $HTTP_Connect_Type://$Home_Assistant_IP:$Home_Assistant_PORT/api/states/sensor.solarsynk_"$inverter_serial"_day_grid_export $EntityLogOutput
curl -s -k -X POST -H "Authorization: Bearer $HA_LongLiveToken" -H "Content-Type: application/json" -d '{"attributes": {"device_class": "energy", "state_class":"measurement", "unit_of_measurement": "kWh", "friendly_name": "Daily Grid Import"}, "state": "'"$day_grid_import"'"}' $HTTP_Connect_Type://$Home_Assistant_IP:$Home_Assistant_PORT/api/states/sensor.solarsynk_"$inverter_serial"_day_grid_import $EntityLogOutput
curl -s -k -X POST -H "Authorization: Bearer $HA_LongLiveToken" -H "Content-Type: application/json" -d '{"attributes": {"device_class": "energy", "state_class":"measurement", "unit_of_measurement": "kWh", "friendly_name": "Daily Load Energy"}, "state": "'"$day_load_energy"'"}' $HTTP_Connect_Type://$Home_Assistant_IP:$Home_Assistant_PORT/api/states/sensor.solarsynk_"$inverter_serial"_day_load_energy $EntityLogOutput
curl -s -k -X POST -H "Authorization: Bearer $HA_LongLiveToken" -H "Content-Type: application/json" -d '{"attributes": {"device_class": "energy", "state_class":"measurement", "unit_of_measurement": "kWh", "friendly_name": "Daily PV energy"}, "state": "'"$day_pv_energy"'"}' $HTTP_Connect_Type://$Home_Assistant_IP:$Home_Assistant_PORT/api/states/sensor.solarsynk_"$inverter_serial"_day_pv_energy $EntityLogOutput
# Grid
curl -s -k -X POST -H "Authorization: Bearer $HA_LongLiveToken" -H "Content-Type: application/json" -d '{"attributes": {"unit_of_measurement": "", "friendly_name": "Grid Connection Status"}, "state": "'"$grid_connected_status"'"}' $HTTP_Connect_Type://$Home_Assistant_IP:$Home_Assistant_PORT/api/states/sensor.solarsynk_"$inverter_serial"_grid_connected_status $EntityLogOutput
curl -s -k -X POST -H "Authorization: Bearer $HA_LongLiveToken" -H "Content-Type: application/json" -d '{"attributes": {"device_class": "frequency", "state_class":"measurement", "unit_of_measurement": "Hz", "friendly_name": "Grid Freq"}, "state": "'"$grid_frequency"'"}' $HTTP_Connect_Type://$Home_Assistant_IP:$Home_Assistant_PORT/api/states/sensor.solarsynk_"$inverter_serial"_grid_frequency $EntityLogOutput

curl -s -k -X POST -H "Authorization: Bearer $HA_LongLiveToken" -H "Content-Type: application/json" -d '{"attributes": {"device_class": "power", "state_class":"measurement", "unit_of_measurement": "W", "friendly_name": "Grid Power"}, "state": "'"$grid_power"'"}' $HTTP_Connect_Type://$Home_Assistant_IP:$Home_Assistant_PORT/api/states/sensor.solarsynk_"$inverter_serial"_grid_power $EntityLogOutput
curl -s -k -X POST -H "Authorization: Bearer $HA_LongLiveToken" -H "Content-Type: application/json" -d '{"attributes": {"device_class": "voltage", "state_class":"measurement", "unit_of_measurement": "V", "friendly_name": "Grid Voltage"}, "state": "'"$grid_voltage"'"}' $HTTP_Connect_Type://$Home_Assistant_IP:$Home_Assistant_PORT/api/states/sensor.solarsynk_"$inverter_serial"_grid_voltage $EntityLogOutput
curl -s -k -X POST -H "Authorization: Bearer $HA_LongLiveToken" -H "Content-Type: application/json" -d '{"attributes": {"device_class": "current", "state_class":"measurement", "unit_of_measurement": "A", "friendly_name": "Grid Current"}, "state": "'"$grid_current"'"}' $HTTP_Connect_Type://$Home_Assistant_IP:$Home_Assistant_PORT/api/states/sensor.solarsynk_"$inverter_serial"_grid_current $EntityLogOutput

curl -s -k -X POST -H "Authorization: Bearer $HA_LongLiveToken" -H "Content-Type: application/json" -d '{"attributes": {"device_class": "power", "state_class":"measurement", "unit_of_measurement": "W", "friendly_name": "Grid Power1"}, "state": "'"$grid_power1"'"}' $HTTP_Connect_Type://$Home_Assistant_IP:$Home_Assistant_PORT/api/states/sensor.solarsynk_"$inverter_serial"_grid_power1 $EntityLogOutput
curl -s -k -X POST -H "Authorization: Bearer $HA_LongLiveToken" -H "Content-Type: application/json" -d '{"attributes": {"device_class": "voltage", "state_class":"measurement", "unit_of_measurement": "V", "friendly_name": "Grid Voltage1"}, "state": "'"$grid_voltage1"'"}' $HTTP_Connect_Type://$Home_Assistant_IP:$Home_Assistant_PORT/api/states/sensor.solarsynk_"$inverter_serial"_grid_voltage1 $EntityLogOutput
curl -s -k -X POST -H "Authorization: Bearer $HA_LongLiveToken" -H "Content-Type: application/json" -d '{"attributes": {"device_class": "current", "state_class":"measurement", "unit_of_measurement": "A", "friendly_name": "Grid Current1"}, "state": "'"$grid_current1"'"}' $HTTP_Connect_Type://$Home_Assistant_IP:$Home_Assistant_PORT/api/states/sensor.solarsynk_"$inverter_serial"_grid_current1 $EntityLogOutput

curl -s -k -X POST -H "Authorization: Bearer $HA_LongLiveToken" -H "Content-Type: application/json" -d '{"attributes": {"device_class": "power", "state_class":"measurement", "unit_of_measurement": "W", "friendly_name": "Grid Power2"}, "state": "'"$grid_power2"'"}' $HTTP_Connect_Type://$Home_Assistant_IP:$Home_Assistant_PORT/api/states/sensor.solarsynk_"$inverter_serial"_grid_power2 $EntityLogOutput
curl -s -k -X POST -H "Authorization: Bearer $HA_LongLiveToken" -H "Content-Type: application/json" -d '{"attributes": {"device_class": "voltage", "state_class":"measurement", "unit_of_measurement": "V", "friendly_name": "Grid Voltage2"}, "state": "'"$grid_voltage2"'"}' $HTTP_Connect_Type://$Home_Assistant_IP:$Home_Assistant_PORT/api/states/sensor.solarsynk_"$inverter_serial"_grid_voltage2 $EntityLogOutput
curl -s -k -X POST -H "Authorization: Bearer $HA_LongLiveToken" -H "Content-Type: application/json" -d '{"attributes": {"device_class": "current", "state_class":"measurement", "unit_of_measurement": "A", "friendly_name": "Grid Current2"}, "state": "'"$grid_current2"'"}' $HTTP_Connect_Type://$Home_Assistant_IP:$Home_Assistant_PORT/api/states/sensor.solarsynk_"$inverter_serial"_grid_current2 $EntityLogOutput




#Inverter
curl -s -k -X POST -H "Authorization: Bearer $HA_LongLiveToken" -H "Content-Type: application/json" -d '{"attributes": {"device_class": "frequency", "state_class":"measurement", "unit_of_measurement": "Hz", "friendly_name": "Inverter Freq"}, "state": "'"$inverter_frequency"'"}' $HTTP_Connect_Type://$Home_Assistant_IP:$Home_Assistant_PORT/api/states/sensor.solarsynk_"$inverter_serial"_inverter_frequency $EntityLogOutput
curl -s -k -X POST -H "Authorization: Bearer $HA_LongLiveToken" -H "Content-Type: application/json" -d '{"attributes": {"device_class": "current", "state_class":"measurement", "unit_of_measurement": "A", "friendly_name": "Inverter Current"}, "state": "'"$inverter_current"'"}' $HTTP_Connect_Type://$Home_Assistant_IP:$Home_Assistant_PORT/api/states/sensor.solarsynk_"$inverter_serial"_inverter_current $EntityLogOutput
curl -s -k -X POST -H "Authorization: Bearer $HA_LongLiveToken" -H "Content-Type: application/json" -d '{"attributes": {"device_class": "power", "state_class":"measurement", "unit_of_measurement": "W", "friendly_name": "Inverter Power"}, "state": "'"$inverter_power"'"}' $HTTP_Connect_Type://$Home_Assistant_IP:$Home_Assistant_PORT/api/states/sensor.solarsynk_"$inverter_serial"_inverter_power $EntityLogOutput
curl -s -k -X POST -H "Authorization: Bearer $HA_LongLiveToken" -H "Content-Type: application/json" -d '{"attributes": {"device_class": "voltage", "state_class":"measurement", "unit_of_measurement": "V", "friendly_name": "Inverter Voltage"}, "state": "'"$inverter_voltage"'"}' $HTTP_Connect_Type://$Home_Assistant_IP:$Home_Assistant_PORT/api/states/sensor.solarsynk_"$inverter_serial"_inverter_voltage $EntityLogOutput

curl -s -k -X POST -H "Authorization: Bearer $HA_LongLiveToken" -H "Content-Type: application/json" -d '{"attributes": {"device_class": "current", "state_class":"measurement", "unit_of_measurement": "A", "friendly_name": "Inverter Current1"}, "state": "'"$inverter_current1"'"}' $HTTP_Connect_Type://$Home_Assistant_IP:$Home_Assistant_PORT/api/states/sensor.solarsynk_"$inverter_serial"_inverter_current1 $EntityLogOutput
curl -s -k -X POST -H "Authorization: Bearer $HA_LongLiveToken" -H "Content-Type: application/json" -d '{"attributes": {"device_class": "power", "state_class":"measurement", "unit_of_measurement": "W", "friendly_name": "Inverter Power1"}, "state": "'"$inverter_power1"'"}' $HTTP_Connect_Type://$Home_Assistant_IP:$Home_Assistant_PORT/api/states/sensor.solarsynk_"$inverter_serial"_inverter_power1 $EntityLogOutput
curl -s -k -X POST -H "Authorization: Bearer $HA_LongLiveToken" -H "Content-Type: application/json" -d '{"attributes": {"device_class": "voltage", "state_class":"measurement", "unit_of_measurement": "V", "friendly_name": "Inverter Voltage1"}, "state": "'"$inverter_voltage1"'"}' $HTTP_Connect_Type://$Home_Assistant_IP:$Home_Assistant_PORT/api/states/sensor.solarsynk_"$inverter_serial"_inverter_voltage1 $EntityLogOutput

curl -s -k -X POST -H "Authorization: Bearer $HA_LongLiveToken" -H "Content-Type: application/json" -d '{"attributes": {"device_class": "current", "state_class":"measurement", "unit_of_measurement": "A", "friendly_name": "Inverter Current2"}, "state": "'"$inverter_current2"'"}' $HTTP_Connect_Type://$Home_Assistant_IP:$Home_Assistant_PORT/api/states/sensor.solarsynk_"$inverter_serial"_inverter_current2 $EntityLogOutput
curl -s -k -X POST -H "Authorization: Bearer $HA_LongLiveToken" -H "Content-Type: application/json" -d '{"attributes": {"device_class": "power", "state_class":"measurement", "unit_of_measurement": "W", "friendly_name": "Inverter Power2"}, "state": "'"$inverter_power2"'"}' $HTTP_Connect_Type://$Home_Assistant_IP:$Home_Assistant_PORT/api/states/sensor.solarsynk_"$inverter_serial"_inverter_power2 $EntityLogOutput
curl -s -k -X POST -H "Authorization: Bearer $HA_LongLiveToken" -H "Content-Type: application/json" -d '{"attributes": {"device_class": "voltage", "state_class":"measurement", "unit_of_measurement": "V", "friendly_name": "Inverter Voltage2"}, "state": "'"$inverter_voltage2"'"}' $HTTP_Connect_Type://$Home_Assistant_IP:$Home_Assistant_PORT/api/states/sensor.solarsynk_"$inverter_serial"_inverter_voltage2 $EntityLogOutput


#Load
curl -s -k -X POST -H "Authorization: Bearer $HA_LongLiveToken" -H "Content-Type: application/json" -d '{"attributes": {"device_class": "current", "state_class":"measurement", "unit_of_measurement": "A", "friendly_name": "Load Current"}, "state": "'"$load_current"'"}' $HTTP_Connect_Type://$Home_Assistant_IP:$Home_Assistant_PORT/api/states/sensor.solarsynk_"$inverter_serial"_load_current $EntityLogOutput
curl -s -k -X POST -H "Authorization: Bearer $HA_LongLiveToken" -H "Content-Type: application/json" -d '{"attributes": {"device_class": "frequency", "state_class":"measurement", "unit_of_measurement": "Hz", "friendly_name": "Load Freq"}, "state": "'"$load_frequency"'"}' $HTTP_Connect_Type://$Home_Assistant_IP:$Home_Assistant_PORT/api/states/sensor.solarsynk_"$inverter_serial"_load_frequency $EntityLogOutput
curl -s -k -X POST -H "Authorization: Bearer $HA_LongLiveToken" -H "Content-Type: application/json" -d '{"attributes": {"device_class": "power", "state_class":"measurement", "unit_of_measurement": "W", "friendly_name": "Load Power"}, "state": "'"$load_power"'"}' $HTTP_Connect_Type://$Home_Assistant_IP:$Home_Assistant_PORT/api/states/sensor.solarsynk_"$inverter_serial"_load_power $EntityLogOutput
curl -s -k -X POST -H "Authorization: Bearer $HA_LongLiveToken" -H "Content-Type: application/json" -d '{"attributes": {"device_class": "power", "state_class":"measurement", "unit_of_measurement": "W", "friendly_name": "Load Total Power"}, "state": "'"$load_totalpower"'"}' $HTTP_Connect_Type://$Home_Assistant_IP:$Home_Assistant_PORT/api/states/sensor.solarsynk_"$inverter_serial"_load_totalpower $EntityLogOutput
curl -s -k -X POST -H "Authorization: Bearer $HA_LongLiveToken" -H "Content-Type: application/json" -d '{"attributes": {"device_class": "voltage", "state_class":"measurement", "unit_of_measurement": "V", "friendly_name": "Load Voltage"}, "state": "'"$load_voltage"'"}' $HTTP_Connect_Type://$Home_Assistant_IP:$Home_Assistant_PORT/api/states/sensor.solarsynk_"$inverter_serial"_load_voltage $EntityLogOutput

curl -s -k -X POST -H "Authorization: Bearer $HA_LongLiveToken" -H "Content-Type: application/json" -d '{"attributes": {"device_class": "power", "state_class":"measurement", "unit_of_measurement": "W", "friendly_name": "Load UPS Power L1"}, "state": "'"$load_upsPowerL1"'"}' $HTTP_Connect_Type://$Home_Assistant_IP:$Home_Assistant_PORT/api/states/sensor.solarsynk_"$inverter_serial"_load_upspowerl1 $EntityLogOutput
curl -s -k -X POST -H "Authorization: Bearer $HA_LongLiveToken" -H "Content-Type: application/json" -d '{"attributes": {"device_class": "power", "state_class":"measurement", "unit_of_measurement": "W", "friendly_name": "Load UPS Power L2"}, "state": "'"$load_upsPowerL2"'"}' $HTTP_Connect_Type://$Home_Assistant_IP:$Home_Assistant_PORT/api/states/sensor.solarsynk_"$inverter_serial"_load_upspowerl2 $EntityLogOutput
curl -s -k -X POST -H "Authorization: Bearer $HA_LongLiveToken" -H "Content-Type: application/json" -d '{"attributes": {"device_class": "power", "state_class":"measurement", "unit_of_measurement": "W", "friendly_name": "Load UPS Power L3"}, "state": "'"$load_upsPowerL3"'"}' $HTTP_Connect_Type://$Home_Assistant_IP:$Home_Assistant_PORT/api/states/sensor.solarsynk_"$inverter_serial"_load_upspowerl3 $EntityLogOutput
curl -s -k -X POST -H "Authorization: Bearer $HA_LongLiveToken" -H "Content-Type: application/json" -d '{"attributes": {"device_class": "power", "state_class":"measurement", "unit_of_measurement": "W", "friendly_name": "Load UPS Power Total"}, "state": "'"$load_upsPowerTotal"'"}' $HTTP_Connect_Type://$Home_Assistant_IP:$Home_Assistant_PORT/api/states/sensor.solarsynk_"$inverter_serial"_loadupspowertotal $EntityLogOutput



#SolarPanels
curl -s -k -X POST -H "Authorization: Bearer $HA_LongLiveToken" -H "Content-Type: application/json" -d '{"attributes": {"device_class": "current", "state_class":"measurement", "unit_of_measurement": "A", "friendly_name": "PV1 Current"}, "state": "'"$pv1_current"'"}' $HTTP_Connect_Type://$Home_Assistant_IP:$Home_Assistant_PORT/api/states/sensor.solarsynk_"$inverter_serial"_pv1_current $EntityLogOutput
curl -s -k -X POST -H "Authorization: Bearer $HA_LongLiveToken" -H "Content-Type: application/json" -d '{"attributes": {"device_class": "power", "state_class":"measurement", "unit_of_measurement": "W", "friendly_name": "PV1 Power"}, "state": "'"$pv1_power"'"}' $HTTP_Connect_Type://$Home_Assistant_IP:$Home_Assistant_PORT/api/states/sensor.solarsynk_"$inverter_serial"_pv1_power $EntityLogOutput
curl -s -k -X POST -H "Authorization: Bearer $HA_LongLiveToken" -H "Content-Type: application/json" -d '{"attributes": {"device_class": "voltage", "state_class":"measurement", "unit_of_measurement": "V", "friendly_name": "PV1 Voltage"}, "state": "'"$pv1_voltage"'"}' $HTTP_Connect_Type://$Home_Assistant_IP:$Home_Assistant_PORT/api/states/sensor.solarsynk_"$inverter_serial"_pv1_voltage $EntityLogOutput
curl -s -k -X POST -H "Authorization: Bearer $HA_LongLiveToken" -H "Content-Type: application/json" -d '{"attributes": {"device_class": "current", "state_class":"measurement", "unit_of_measurement": "A", "friendly_name": "PV2 Current"}, "state": "'"$pv2_current"'"}' $HTTP_Connect_Type://$Home_Assistant_IP:$Home_Assistant_PORT/api/states/sensor.solarsynk_"$inverter_serial"_pv2_current $EntityLogOutput
curl -s -k -X POST -H "Authorization: Bearer $HA_LongLiveToken" -H "Content-Type: application/json" -d '{"attributes": {"device_class": "power", "state_class":"measurement", "unit_of_measurement": "W", "friendly_name": "PV2 Power"}, "state": "'"$pv2_power"'"}' $HTTP_Connect_Type://$Home_Assistant_IP:$Home_Assistant_PORT/api/states/sensor.solarsynk_"$inverter_serial"_pv2_power $EntityLogOutput
curl -s -k -X POST -H "Authorization: Bearer $HA_LongLiveToken" -H "Content-Type: application/json" -d '{"attributes": {"device_class": "voltage", "state_class":"measurement", "unit_of_measurement": "V", "friendly_name": "PV2 Voltage"}, "state": "'"$pv2_voltage"'"}' $HTTP_Connect_Type://$Home_Assistant_IP:$Home_Assistant_PORT/api/states/sensor.solarsynk_"$inverter_serial"_pv2_voltage $EntityLogOutput
curl -s -k -X POST -H "Authorization: Bearer $HA_LongLiveToken" -H "Content-Type: application/json" -d '{"attributes": {"device_class": "current", "state_class":"measurement", "unit_of_measurement": "A", "friendly_name": "PV1 Current"}, "state": "'"$pv3_current"'"}' $HTTP_Connect_Type://$Home_Assistant_IP:$Home_Assistant_PORT/api/states/sensor.solarsynk_"$inverter_serial"_pv3_current $EntityLogOutput
curl -s -k -X POST -H "Authorization: Bearer $HA_LongLiveToken" -H "Content-Type: application/json" -d '{"attributes": {"device_class": "power", "state_class":"measurement", "unit_of_measurement": "W", "friendly_name": "PV1 Power"}, "state": "'"$pv3_power"'"}' $HTTP_Connect_Type://$Home_Assistant_IP:$Home_Assistant_PORT/api/states/sensor.solarsynk_"$inverter_serial"_pv3_power $EntityLogOutput
curl -s -k -X POST -H "Authorization: Bearer $HA_LongLiveToken" -H "Content-Type: application/json" -d '{"attributes": {"device_class": "voltage", "state_class":"measurement", "unit_of_measurement": "V", "friendly_name": "PV1 Voltage"}, "state": "'"$pv3_voltage"'"}' $HTTP_Connect_Type://$Home_Assistant_IP:$Home_Assistant_PORT/api/states/sensor.solarsynk_"$inverter_serial"_pv3_voltage $EntityLogOutput
curl -s -k -X POST -H "Authorization: Bearer $HA_LongLiveToken" -H "Content-Type: application/json" -d '{"attributes": {"device_class": "current", "state_class":"measurement", "unit_of_measurement": "A", "friendly_name": "PV2 Current"}, "state": "'"$pv4_current"'"}' $HTTP_Connect_Type://$Home_Assistant_IP:$Home_Assistant_PORT/api/states/sensor.solarsynk_"$inverter_serial"_pv4_current $EntityLogOutput
curl -s -k -X POST -H "Authorization: Bearer $HA_LongLiveToken" -H "Content-Type: application/json" -d '{"attributes": {"device_class": "power", "state_class":"measurement", "unit_of_measurement": "W", "friendly_name": "PV2 Power"}, "state": "'"$pv4_power"'"}' $HTTP_Connect_Type://$Home_Assistant_IP:$Home_Assistant_PORT/api/states/sensor.solarsynk_"$inverter_serial"_pv4_power $EntityLogOutput
curl -s -k -X POST -H "Authorization: Bearer $HA_LongLiveToken" -H "Content-Type: application/json" -d '{"attributes": {"device_class": "voltage", "state_class":"measurement", "unit_of_measurement": "V", "friendly_name": "PV2 Voltage"}, "state": "'"$pv4_voltage"'"}' $HTTP_Connect_Type://$Home_Assistant_IP:$Home_Assistant_PORT/api/states/sensor.solarsynk_"$inverter_serial"_pv4_voltage $EntityLogOutput


#Settings Sensors
curl -s -k -X POST -H "Authorization: Bearer $HA_LongLiveToken" -H "Content-Type: application/json" -d '{"attributes": {"device_class": "time", "state_class":"measurement", "unit_of_measurement": "", "friendly_name": "Prog1 Time"}, "state": "'"$prog1_time"'"}' $HTTP_Connect_Type://$Home_Assistant_IP:$Home_Assistant_PORT/api/states/sensor.solarsynk_"$inverter_serial"_prog1_time $EntityLogOutput
curl -s -k -X POST -H "Authorization: Bearer $HA_LongLiveToken" -H "Content-Type: application/json" -d '{"attributes": {"device_class": "time", "state_class":"measurement", "unit_of_measurement": "", "friendly_name": "Prog2 Time"}, "state": "'"$prog2_time"'"}' $HTTP_Connect_Type://$Home_Assistant_IP:$Home_Assistant_PORT/api/states/sensor.solarsynk_"$inverter_serial"_prog2_time $EntityLogOutput
curl -s -k -X POST -H "Authorization: Bearer $HA_LongLiveToken" -H "Content-Type: application/json" -d '{"attributes": {"device_class": "time", "state_class":"measurement", "unit_of_measurement": "", "friendly_name": "Prog3 Time"}, "state": "'"$prog3_time"'"}' $HTTP_Connect_Type://$Home_Assistant_IP:$Home_Assistant_PORT/api/states/sensor.solarsynk_"$inverter_serial"_prog3_time $EntityLogOutput
curl -s -k -X POST -H "Authorization: Bearer $HA_LongLiveToken" -H "Content-Type: application/json" -d '{"attributes": {"device_class": "time", "state_class":"measurement", "unit_of_measurement": "", "friendly_name": "Prog4 Time"}, "state": "'"$prog4_time"'"}' $HTTP_Connect_Type://$Home_Assistant_IP:$Home_Assistant_PORT/api/states/sensor.solarsynk_"$inverter_serial"_prog4_time $EntityLogOutput
curl -s -k -X POST -H "Authorization: Bearer $HA_LongLiveToken" -H "Content-Type: application/json" -d '{"attributes": {"device_class": "time", "state_class":"measurement", "unit_of_measurement": "", "friendly_name": "Prog5 Time"}, "state": "'"$prog5_time"'"}' $HTTP_Connect_Type://$Home_Assistant_IP:$Home_Assistant_PORT/api/states/sensor.solarsynk_"$inverter_serial"_prog5_time $EntityLogOutput
curl -s -k -X POST -H "Authorization: Bearer $HA_LongLiveToken" -H "Content-Type: application/json" -d '{"attributes": {"device_class": "time", "state_class":"measurement", "unit_of_measurement": "", "friendly_name": "Prog6 Time"}, "state": "'"$prog6_time"'"}' $HTTP_Connect_Type://$Home_Assistant_IP:$Home_Assistant_PORT/api/states/sensor.solarsynk_"$inverter_serial"_prog6_time $EntityLogOutput

curl -s -k -X POST -H "Authorization: Bearer $HA_LongLiveToken" -H "Content-Type: application/json" -d '{"attributes": {"device_class": "time", "state_class":"measurement", "unit_of_measurement": "", "friendly_name": "Prog1 Charge"}, "state": "'"$prog1_charge"'"}' $HTTP_Connect_Type://$Home_Assistant_IP:$Home_Assistant_PORT/api/states/sensor.solarsynk_"$inverter_serial"_prog1_charge $EntityLogOutput
curl -s -k -X POST -H "Authorization: Bearer $HA_LongLiveToken" -H "Content-Type: application/json" -d '{"attributes": {"device_class": "time", "state_class":"measurement", "unit_of_measurement": "", "friendly_name": "Prog2 Charge"}, "state": "'"$prog2_charge"'"}' $HTTP_Connect_Type://$Home_Assistant_IP:$Home_Assistant_PORT/api/states/sensor.solarsynk_"$inverter_serial"_prog2_charge $EntityLogOutput
curl -s -k -X POST -H "Authorization: Bearer $HA_LongLiveToken" -H "Content-Type: application/json" -d '{"attributes": {"device_class": "time", "state_class":"measurement", "unit_of_measurement": "", "friendly_name": "Prog3 Charge"}, "state": "'"$prog3_charge"'"}' $HTTP_Connect_Type://$Home_Assistant_IP:$Home_Assistant_PORT/api/states/sensor.solarsynk_"$inverter_serial"_prog3_charge $EntityLogOutput
curl -s -k -X POST -H "Authorization: Bearer $HA_LongLiveToken" -H "Content-Type: application/json" -d '{"attributes": {"device_class": "time", "state_class":"measurement", "unit_of_measurement": "", "friendly_name": "Prog4 Charge"}, "state": "'"$prog4_charge"'"}' $HTTP_Connect_Type://$Home_Assistant_IP:$Home_Assistant_PORT/api/states/sensor.solarsynk_"$inverter_serial"_prog4_charge $EntityLogOutput
curl -s -k -X POST -H "Authorization: Bearer $HA_LongLiveToken" -H "Content-Type: application/json" -d '{"attributes": {"device_class": "time", "state_class":"measurement", "unit_of_measurement": "", "friendly_name": "Prog5 Charge"}, "state": "'"$prog5_charge"'"}' $HTTP_Connect_Type://$Home_Assistant_IP:$Home_Assistant_PORT/api/states/sensor.solarsynk_"$inverter_serial"_prog5_charge $EntityLogOutput
curl -s -k -X POST -H "Authorization: Bearer $HA_LongLiveToken" -H "Content-Type: application/json" -d '{"attributes": {"device_class": "time", "state_class":"measurement", "unit_of_measurement": "", "friendly_name": "Prog6 Charge"}, "state": "'"$prog6_charge"'"}' $HTTP_Connect_Type://$Home_Assistant_IP:$Home_Assistant_PORT/api/states/sensor.solarsynk_"$inverter_serial"_prog6_charge $EntityLogOutput

curl -s -k -X POST -H "Authorization: Bearer $HA_LongLiveToken" -H "Content-Type: application/json" -d '{"attributes": {"device_class": "time", "state_class":"measurement", "unit_of_measurement": "", "friendly_name": "Prog1 Capacity"}, "state": "'"$prog1_capacity"'"}' $HTTP_Connect_Type://$Home_Assistant_IP:$Home_Assistant_PORT/api/states/sensor.solarsynk_"$inverter_serial"_prog1_capacity $EntityLogOutput
curl -s -k -X POST -H "Authorization: Bearer $HA_LongLiveToken" -H "Content-Type: application/json" -d '{"attributes": {"device_class": "time", "state_class":"measurement", "unit_of_measurement": "", "friendly_name": "Prog2 Capacity"}, "state": "'"$prog2_capacity"'"}' $HTTP_Connect_Type://$Home_Assistant_IP:$Home_Assistant_PORT/api/states/sensor.solarsynk_"$inverter_serial"_prog2_capacity $EntityLogOutput
curl -s -k -X POST -H "Authorization: Bearer $HA_LongLiveToken" -H "Content-Type: application/json" -d '{"attributes": {"device_class": "time", "state_class":"measurement", "unit_of_measurement": "", "friendly_name": "Prog3 Capacity"}, "state": "'"$prog3_capacity"'"}' $HTTP_Connect_Type://$Home_Assistant_IP:$Home_Assistant_PORT/api/states/sensor.solarsynk_"$inverter_serial"_prog3_capacity $EntityLogOutput
curl -s -k -X POST -H "Authorization: Bearer $HA_LongLiveToken" -H "Content-Type: application/json" -d '{"attributes": {"device_class": "time", "state_class":"measurement", "unit_of_measurement": "", "friendly_name": "Prog4 Capacity"}, "state": "'"$prog4_capacity"'"}' $HTTP_Connect_Type://$Home_Assistant_IP:$Home_Assistant_PORT/api/states/sensor.solarsynk_"$inverter_serial"_prog4_capacity $EntityLogOutput
curl -s -k -X POST -H "Authorization: Bearer $HA_LongLiveToken" -H "Content-Type: application/json" -d '{"attributes": {"device_class": "time", "state_class":"measurement", "unit_of_measurement": "", "friendly_name": "Prog5 Capacity"}, "state": "'"$prog5_capacity"'"}' $HTTP_Connect_Type://$Home_Assistant_IP:$Home_Assistant_PORT/api/states/sensor.solarsynk_"$inverter_serial"_prog5_capacity $EntityLogOutput

curl -s -k -X POST -H "Authorization: Bearer $HA_LongLiveToken" -H "Content-Type: application/json" -d '{"attributes": {"device_class": "time", "state_class":"measurement", "unit_of_measurement": "", "friendly_name": "Prog6 Capacity"}, "state": "'"$prog6_capacity"'"}' $HTTP_Connect_Type://$Home_Assistant_IP:$Home_Assistant_PORT/api/states/sensor.solarsynk_"$inverter_serial"_prog6_capacity $EntityLogOutput
curl -s -k -X POST -H "Authorization: Bearer $HA_LongLiveToken" -H "Content-Type: application/json" -d '{"attributes": {"device_class": "power_tor", "state_class":"measurement", "unit_of_measurement": "%", "friendly_name": "Battery Shutdown_cap"}, "state": "'"$battery_shutdown_cap"'"}' $HTTP_Connect_Type://$Home_Assistant_IP:$Home_Assistant_PORT/api/states/sensor.solarsynk_"$inverter_serial"_battery_shutdown_cap $EntityLogOutput
curl -s -k -X POST -H "Authorization: Bearer $HA_LongLiveToken" -H "Content-Type: application/json" -d '{"attributes": {"device_class": "time", "state_class":"measurement", "unit_of_measurement": "", "friendly_name": "Use Timer"}, "state": "'"$use_timer"'"}' $HTTP_Connect_Type://$Home_Assistant_IP:$Home_Assistant_PORT/api/states/sensor.solarsynk_"$inverter_serial"_use_timer $EntityLogOutput
curl -s -k -X POST -H "Authorization: Bearer $HA_LongLiveToken" -H "Content-Type: application/json" -d '{"attributes": {"device_class": "", "state_class":"measurement", "unit_of_measurement": "", "friendly_name": "Priority Load"}, "state": "'"$priority_load"'"}' $HTTP_Connect_Type://$Home_Assistant_IP:$Home_Assistant_PORT/api/states/sensor.solarsynk_"$inverter_serial"_priority_load $EntityLogOutput

#Other
curl -s -k -X POST -H "Authorization: Bearer $HA_LongLiveToken" -H "Content-Type: application/json" -d '{"attributes": {"unit_of_measurement": "", "friendly_name": "Inverter Overall State"}, "state": "'"$overall_state"'"}' $HTTP_Connect_Type://$Home_Assistant_IP:$Home_Assistant_PORT/api/states/sensor.solarsynk_"$inverter_serial"_overall_state $EntityLogOutput
curl -s -k -X POST -H "Authorization: Bearer $HA_LongLiveToken" -H "Content-Type: application/json" -d '{"attributes": {"device_class": "temperature", "state_class":"measurement", "unit_of_measurement": "°C", "friendly_name": "Inverter DC Temp"}, "state": "'"$dc_temp"'"}' $HTTP_Connect_Type://$Home_Assistant_IP:$Home_Assistant_PORT/api/states/sensor.solarsynk_"$inverter_serial"_dc_temperature $EntityLogOutput
curl -s -k -X POST -H "Authorization: Bearer $HA_LongLiveToken" -H "Content-Type: application/json" -d '{"attributes": {"device_class": "temperature", "state_class":"measurement", "unit_of_measurement": "°C", "friendly_name": "Inverter AC Temp"}, "state": "'"$ac_temp"'"}' $HTTP_Connect_Type://$Home_Assistant_IP:$Home_Assistant_PORT/api/states/sensor.solarsynk_"$inverter_serial"_ac_temperature $EntityLogOutput

echo "------------------------------------------------------------------------------"
echo "Reading settings entity -> solarsynk_"$inverter_serial"_inverter_settings"
echo "------------------------------------------------------------------------------"
CheckEntity=$(curl -s -k -X GET -H "Authorization: Bearer $HA_LongLiveToken" -H "Content-Type: application/json"  $HTTP_Connect_Type://$Home_Assistant_IP:$Home_Assistant_PORT/api/states/input_text.solarsynk_"$inverter_serial"_inverter_settings | jq -r '.message')

if [ $CheckEntity == "Entity not found." ]
then
	echo "Entity does not exist! Manually create it for this inverter using the HA GUI in menu [Settings] -> [Devices & Services] -> [Helpers] tab -> [+ CREATE HELPER]. Choose [Text] and name it [solarsynk_"$inverter_serial"_inverter_settings]"
	echo "Settings pushback system aborted. Note this is not an error, setting up inverter settings push back is optional. It just means you omitted this part of the setup."
	echo "------------------------------------------------------------------------------"	
else
	InverterSettings=$(curl -s -k -X GET -H "Authorization: Bearer $HA_LongLiveToken" -H "Content-Type: application/json"  $HTTP_Connect_Type://$Home_Assistant_IP:$Home_Assistant_PORT/api/states/input_text.solarsynk_"$inverter_serial"_inverter_settings | jq -r '.state')
	if [[ -z $InverterSettings ]]; then
	  echo "Helper entity input_text.solarsynk_"$inverter_serial"_inverter_settings has no value. Therefore no inverter setting will be sent for change."
	else
		echo "Updating Helper: input_text.solarsynk_"$inverter_serial"_inverter_settings with:" $InverterSettings
		curl -s -k -X POST -H "Content-Type: application/json" -H "authorization: Bearer $ServerAPIBearerToken" https://api.sunsynk.net/api/v1/common/setting/$inverter_serial/set -d $InverterSettings | jq -r '.'
	fi 
	#Reset settings entitities to prevent the same settings from being posted over and over
	echo "Clearing previously set temporary settings."
	curl -s -k -X POST -H "Authorization: Bearer $HA_LongLiveToken" -H "Content-Type: application/json" -d '{"attributes": {"unit_of_measurement": "", "friendly_name": "solarsynk_inverter_settings"}, "state": ""}' $HTTP_Connect_Type://$Home_Assistant_IP:$Home_Assistant_PORT/api/states/input_text.solarsynk_"$inverter_serial"_inverter_settings > /dev/null
fi

fi
#EOF Curl failure

# EOF Serial Number Loop
echo "Fetch complete for inverter: $inverter_serial"
done
	
fi
#EOF Check if Token is valid

echo "All Done! Waiting " $Refresh_rate " sesonds to rinse and repeat."
sleep $Refresh_rate
done<|MERGE_RESOLUTION|>--- conflicted
+++ resolved
@@ -134,11 +134,7 @@
 	curlError=1
 fi
 
-<<<<<<< HEAD
-if [$curlError -eq 0]
-=======
 if [[ "$curlError" -eq 0]]
->>>>>>> 675c7781
 then
 
 inverterinfo_brand=$(jq -r '.data.brand' inverterinfo.json)
