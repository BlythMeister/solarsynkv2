--- conflicted
+++ resolved
@@ -62,11 +62,7 @@
     if [[ $? -ne 0 ]]
     then
         echo "Error getting token curl exit code " $? ". Retrying after sleep..."
-<<<<<<< HEAD
-	sleep 10
-=======
 	sleep 30
->>>>>>> a528defb
     else
         if [ $Enable_Verbose_Log == "true" ]
         then
@@ -87,11 +83,7 @@
         else
 	    ServerAPIBearerTokenMsg=$(jq -r '.msg' token.json)
 	    echo "Invalid token (" $ServerAPIBearerToken ") received. - " $ServerAPIBearerTokenMsg ". Retrying after a sleep..."
-<<<<<<< HEAD
-            sleep 10
-=======
             sleep 30
->>>>>>> a528defb
         fi
     fi
 done
@@ -195,12 +187,6 @@
 echo "Plant Name:" $inverterinfo_plantname
 echo "Inverter S/N:" $inverterinfo_serial
 echo ------------------------------------------------------------------------------
-
-#Unused
-#curl -s -k -X GET -H "Content-Type: application/json" -H "authorization: Bearer $ServerAPIBearerToken" https://api.sunsynk.net/api/v1/inverter/$sunsynk_serial/flow -o "flowdata.json"
-# Read Settings https://api.sunsynk.net/api/v1/common/setting/$sunsynk_serial/read
-# Save Settings https://api.sunsynk.net/api/v1/common/setting/$sunsynk_serial/set
-
 
 echo "Data fetched for serial $inverter_serial. Enable verbose logging to see more information."
 #Total Battery
@@ -302,12 +288,14 @@
 prog4_time=$(jq -r '.data.sellTime4' settings.json); 
 prog5_time=$(jq -r '.data.sellTime5' settings.json); 
 prog6_time=$(jq -r '.data.sellTime6' settings.json); 
+
 prog1_charge=$(jq -r '.data.time1on' settings.json); 
 prog2_charge=$(jq -r '.data.time2on' settings.json);
 prog3_charge=$(jq -r '.data.time3on' settings.json);
 prog4_charge=$(jq -r '.data.time4on' settings.json);
 prog5_charge=$(jq -r '.data.time5on' settings.json);
 prog6_charge=$(jq -r '.data.time6on' settings.json);
+
 prog1_capacity=$(jq -r '.data.cap1' settings.json); 
 prog2_capacity=$(jq -r '.data.cap2' settings.json); 
 prog3_capacity=$(jq -r '.data.cap3' settings.json); 
@@ -399,7 +387,6 @@
 echo "grid_voltage2" $grid_voltage2
 echo "grid_current2" $grid_current2
 
-
 echo "inverter_frequency" $inverter_frequency
 
 echo "inverter_power" $inverter_power
@@ -413,7 +400,6 @@
 echo "inverter_power2" $inverter_power2
 echo "inverter_voltage2" $inverter_voltage2
 echo "inverter_current2" $inverter_current2
-
 
 #Load
 echo "load_frequency" $load_frequency
@@ -436,8 +422,6 @@
 echo "load_upsPowerL3" $load_upsPowerL3
 echo "load_upsPowerTotal" $load_upsPowerTotal
 
-
-
 echo "pv1_current" $pv1_current
 echo "pv1_power" $pv1_power
 echo "pv1_voltage" $pv1_voltage
@@ -453,6 +437,7 @@
 echo "pv4_voltage" $pv4_voltage
 
 echo "overall_state" $overall_state
+
 #Settings Sensors
 echo "prog1_time:" $prog1_time
 echo "prog2_time:" $prog2_time
@@ -478,17 +463,16 @@
 echo "battery_shutdown_cap:" $battery_shutdown_cap
 echo "use_timer:" $use_timer
 echo "priority_load:" $priority_load
+
 #Temperature
 echo "dc_temp:" $dc_temp
 echo "ac_temp:" $ac_temp
 
-
 echo ------------------------------------------------------------------------------
 echo "Attempting to update the following sensor entities"
 echo "Sending to" $HTTP_Connect_Type"://"$Home_Assistant_IP":"$Home_Assistant_PORT
 echo ------------------------------------------------------------------------------
 fi
-
 
 #Battery Stuff
 if [ $battery_capacity != "null" ]; then curl -s -k -X POST -H "Authorization: Bearer $HA_LongLiveToken" -H "Content-Type: application/json" -d '{"attributes": {"unit_of_measurement": "Ah", "friendly_name": "Battery Capacity"}, "state": "'"$battery_capacity"'"}' $HTTP_Connect_Type://$Home_Assistant_IP:$Home_Assistant_PORT/api/states/sensor.solarsynk_"$inverter_serial"_battery_capacity $EntityLogOutput; fi;
@@ -616,37 +600,12 @@
 if [ $dc_temp != "null" ]; then curl -s -k -X POST -H "Authorization: Bearer $HA_LongLiveToken" -H "Content-Type: application/json" -d '{"attributes": {"device_class": "temperature", "state_class":"measurement", "unit_of_measurement": "°C", "friendly_name": "Inverter DC Temp"}, "state": "'"$dc_temp"'"}' $HTTP_Connect_Type://$Home_Assistant_IP:$Home_Assistant_PORT/api/states/sensor.solarsynk_"$inverter_serial"_dc_temperature $EntityLogOutput; fi;
 if [ $ac_temp != "null" ]; then curl -s -k -X POST -H "Authorization: Bearer $HA_LongLiveToken" -H "Content-Type: application/json" -d '{"attributes": {"device_class": "temperature", "state_class":"measurement", "unit_of_measurement": "°C", "friendly_name": "Inverter AC Temp"}, "state": "'"$ac_temp"'"}' $HTTP_Connect_Type://$Home_Assistant_IP:$Home_Assistant_PORT/api/states/sensor.solarsynk_"$inverter_serial"_ac_temperature $EntityLogOutput; fi;
 
-echo "------------------------------------------------------------------------------"
-echo "Reading settings entity -> solarsynk_"$inverter_serial"_inverter_settings"
-echo "------------------------------------------------------------------------------"
-CheckEntity=$(curl -s -k -X GET -H "Authorization: Bearer $HA_LongLiveToken" -H "Content-Type: application/json"  $HTTP_Connect_Type://$Home_Assistant_IP:$Home_Assistant_PORT/api/states/input_text.solarsynk_"$inverter_serial"_inverter_settings | jq -r '.message')
-
-if [ $CheckEntity == "Entity not found." ]
-then
-	echo "Entity does not exist! Manually create it for this inverter using the HA GUI in menu [Settings] -> [Devices & Services] -> [Helpers] tab -> [+ CREATE HELPER]. Choose [Text] and name it [solarsynk_"$inverter_serial"_inverter_settings]"
-	echo "Settings pushback system aborted. Note this is not an error, setting up inverter settings push back is optional. It just means you omitted this part of the setup."
-	echo "------------------------------------------------------------------------------"	
-else
-	InverterSettings=$(curl -s -k -X GET -H "Authorization: Bearer $HA_LongLiveToken" -H "Content-Type: application/json"  $HTTP_Connect_Type://$Home_Assistant_IP:$Home_Assistant_PORT/api/states/input_text.solarsynk_"$inverter_serial"_inverter_settings | jq -r '.state')
-	if [[ -z $InverterSettings ]]; then
-	  echo "Helper entity input_text.solarsynk_"$inverter_serial"_inverter_settings has no value. Therefore no inverter setting will be sent for change."
-	else
-		echo "Updating Helper: input_text.solarsynk_"$inverter_serial"_inverter_settings with:" $InverterSettings
-		curl -s -k -X POST -H "Content-Type: application/json" -H "authorization: Bearer $ServerAPIBearerToken" https://api.sunsynk.net/api/v1/common/setting/$inverter_serial/set -d $InverterSettings | jq -r '.'
-	fi 
-	#Reset settings entitities to prevent the same settings from being posted over and over
-	echo "Clearing previously set temporary settings."
-	if [ $load_current == "null" ]; then curl -s -k -X POST -H "Authorization: Bearer $HA_LongLiveToken" -H "Content-Type: application/json" -d '{"attributes": {"unit_of_measurement": "", "friendly_name": "solarsynk_inverter_settings"}, "state": ""}' $HTTP_Connect_Type://$Home_Assistant_IP:$Home_Assistant_PORT/api/states/input_text.solarsynk_"$inverter_serial"_inverter_settings > /dev/null
-fi
-
 fi
 #EOF Curl failure
 
 # EOF Serial Number Loop
 echo "Fetch complete for inverter: $inverter_serial"
 done
-
-
 	
 fi
 #EOF Check if Token is valid
